/**
 * Copyright 2016 Confluent Inc.
 *
 * Licensed under the Apache License, Version 2.0 (the "License"); you may not
 * use this file except in compliance with the License. You may obtain a copy of
 * the License at
 *
 * http://www.apache.org/licenses/LICENSE-2.0
 *
 * Unless required by applicable law or agreed to in writing, software
 * distributed under the License is distributed on an "AS IS" BASIS, WITHOUT
 * WARRANTIES OR CONDITIONS OF ANY KIND, either express or implied. See the
 * License for the specific language governing permissions and limitations under
 * the License.
 **/

package io.confluent.connect.elasticsearch;

import org.apache.kafka.clients.consumer.OffsetAndMetadata;
import org.apache.kafka.common.TopicPartition;
import org.apache.kafka.common.config.ConfigException;
import org.apache.kafka.connect.errors.ConnectException;
import org.apache.kafka.connect.sink.SinkRecord;
import org.apache.kafka.connect.sink.SinkTask;
import org.slf4j.Logger;
import org.slf4j.LoggerFactory;

import java.util.Collection;
import java.util.HashMap;
import java.util.HashSet;
import java.util.List;
import java.util.Map;
import java.util.Set;
import java.util.concurrent.TimeUnit;

import io.searchbox.client.JestClient;
import io.searchbox.client.JestClientFactory;
import io.searchbox.client.config.HttpClientConfig;

import static io.confluent.connect.elasticsearch.DataConverter.BehaviorOnNullValues;

public class ElasticsearchSinkTask extends SinkTask {

  private static final Logger log = LoggerFactory.getLogger(ElasticsearchSinkTask.class);
  private ElasticsearchWriter writer;
  private JestClient client;

  @Override
  public String version() {
    return Version.getVersion();
  }

  @Override
  public void start(Map<String, String> props) {
    start(props, null);
  }

  // public for testing
  public void start(Map<String, String> props, JestClient client) {
    try {
      log.info("Starting ElasticsearchSinkTask.");

      ElasticsearchSinkConnectorConfig config = new ElasticsearchSinkConnectorConfig(props);
      String type = config.getString(ElasticsearchSinkConnectorConfig.TYPE_NAME_CONFIG);
      boolean ignoreKey =
          config.getBoolean(ElasticsearchSinkConnectorConfig.KEY_IGNORE_CONFIG);
      boolean ignoreSchema =
          config.getBoolean(ElasticsearchSinkConnectorConfig.SCHEMA_IGNORE_CONFIG);
      boolean useCompactMapEntries =
          config.getBoolean(ElasticsearchSinkConnectorConfig.COMPACT_MAP_ENTRIES_CONFIG);


      Map<String, String> topicToIndexMap =
          parseMapConfig(config.getList(ElasticsearchSinkConnectorConfig.TOPIC_INDEX_MAP_CONFIG));
      Set<String> topicIgnoreKey =
          new HashSet<>(config.getList(ElasticsearchSinkConnectorConfig.TOPIC_KEY_IGNORE_CONFIG));
      Set<String> topicIgnoreSchema = new HashSet<>(
          config.getList(ElasticsearchSinkConnectorConfig.TOPIC_SCHEMA_IGNORE_CONFIG)
      );

      long flushTimeoutMs =
          config.getLong(ElasticsearchSinkConnectorConfig.FLUSH_TIMEOUT_MS_CONFIG);
      int maxBufferedRecords =
          config.getInt(ElasticsearchSinkConnectorConfig.MAX_BUFFERED_RECORDS_CONFIG);
      int batchSize =
          config.getInt(ElasticsearchSinkConnectorConfig.BATCH_SIZE_CONFIG);
      long lingerMs =
          config.getLong(ElasticsearchSinkConnectorConfig.LINGER_MS_CONFIG);
      int maxInFlightRequests =
          config.getInt(ElasticsearchSinkConnectorConfig.MAX_IN_FLIGHT_REQUESTS_CONFIG);
      long retryBackoffMs =
          config.getLong(ElasticsearchSinkConnectorConfig.RETRY_BACKOFF_MS_CONFIG);
      int maxRetry =
          config.getInt(ElasticsearchSinkConnectorConfig.MAX_RETRIES_CONFIG);
      boolean dropInvalidMessage =
          config.getBoolean(ElasticsearchSinkConnectorConfig.DROP_INVALID_MESSAGE_CONFIG);

      BehaviorOnNullValues behaviorOnNullValues =
          BehaviorOnNullValues.forValue(
              config.getString(ElasticsearchSinkConnectorConfig.BEHAVIOR_ON_NULL_VALUES_CONFIG)
          );

      // Calculate the maximum possible backoff time ...
      long maxRetryBackoffMs = RetryUtil.computeRetryWaitTimeInMillis(maxRetry, retryBackoffMs);
      if (maxRetryBackoffMs > RetryUtil.MAX_RETRY_TIME_MS) {
        log.warn("This connector uses exponential backoff with jitter for retries, "
                + "and using '{}={}' and '{}={}' results in an impractical but possible maximum "
                + "backoff time greater than {} hours.",
                ElasticsearchSinkConnectorConfig.MAX_RETRIES_CONFIG, maxRetry,
                ElasticsearchSinkConnectorConfig.RETRY_BACKOFF_MS_CONFIG, retryBackoffMs,
                TimeUnit.MILLISECONDS.toHours(maxRetryBackoffMs));
      }

      int connTimeout = config.getInt(
          ElasticsearchSinkConnectorConfig.CONNECTION_TIMEOUT_MS_CONFIG);
      int readTimeout = config.getInt(
          ElasticsearchSinkConnectorConfig.READ_TIMEOUT_MS_CONFIG);

      if (client != null) {
        this.client = client;
      } else {
        List<String> address =
            config.getList(ElasticsearchSinkConnectorConfig.CONNECTION_URL_CONFIG);
        JestClientFactory factory = new JestClientFactory();
        factory.setHttpClientConfig(new HttpClientConfig.Builder(address)
            .connTimeout(connTimeout)
            .readTimeout(readTimeout)
            .multiThreaded(true)
            .build()
        );
        this.client = factory.getObject();
      }

      ElasticsearchWriter.Builder builder = new ElasticsearchWriter.Builder(this.client)
          .setType(type)
          .setIgnoreKey(ignoreKey, topicIgnoreKey)
          .setIgnoreSchema(ignoreSchema, topicIgnoreSchema)
          .setCompactMapEntries(useCompactMapEntries)
          .setTopicToIndexMap(topicToIndexMap)
          .setFlushTimoutMs(flushTimeoutMs)
          .setMaxBufferedRecords(maxBufferedRecords)
          .setMaxInFlightRequests(maxInFlightRequests)
          .setBatchSize(batchSize)
          .setLingerMs(lingerMs)
          .setRetryBackoffMs(retryBackoffMs)
          .setMaxRetry(maxRetry)
<<<<<<< HEAD
          .setDropInvalidMessage(dropInvalidMessage);
=======
          .setBehaviorOnNullValues(behaviorOnNullValues);
>>>>>>> 5d401fee

      writer = builder.build();
      writer.start();
    } catch (ConfigException e) {
      throw new ConnectException(
          "Couldn't start ElasticsearchSinkTask due to configuration error:",
          e
      );
    }
  }

  @Override
  public void open(Collection<TopicPartition> partitions) {
    log.debug("Opening the task for topic partitions: {}", partitions);
    Set<String> topics = new HashSet<>();
    for (TopicPartition tp : partitions) {
      topics.add(tp.topic());
    }
    writer.createIndicesForTopics(topics);
  }

  @Override
  public void put(Collection<SinkRecord> records) throws ConnectException {
    log.trace("Putting {} to Elasticsearch.", records);
    writer.write(records);
  }

  @Override
  public void flush(Map<TopicPartition, OffsetAndMetadata> offsets) {
    log.trace("Flushing data to Elasticsearch with the following offsets: {}", offsets);
    writer.flush();
  }

  @Override
  public void close(Collection<TopicPartition> partitions) {
    log.debug("Closing the task for topic partitions: {}", partitions);
  }

  @Override
  public void stop() throws ConnectException {
    log.info("Stopping ElasticsearchSinkTask.");
    if (writer != null) {
      writer.stop();
    }
    if (client != null) {
      client.shutdownClient();
    }
  }

  private Map<String, String> parseMapConfig(List<String> values) {
    Map<String, String> map = new HashMap<>();
    for (String value: values) {
      String[] parts = value.split(":");
      String topic = parts[0];
      String type = parts[1];
      map.put(topic, type);
    }
    return map;
  }

}<|MERGE_RESOLUTION|>--- conflicted
+++ resolved
@@ -144,11 +144,8 @@
           .setLingerMs(lingerMs)
           .setRetryBackoffMs(retryBackoffMs)
           .setMaxRetry(maxRetry)
-<<<<<<< HEAD
-          .setDropInvalidMessage(dropInvalidMessage);
-=======
+          .setDropInvalidMessage(dropInvalidMessage)
           .setBehaviorOnNullValues(behaviorOnNullValues);
->>>>>>> 5d401fee
 
       writer = builder.build();
       writer.start();
